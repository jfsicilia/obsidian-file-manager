--- conflicted
+++ resolved
@@ -1,10 +1,6 @@
 {
 	"name": "file-manager",
-<<<<<<< HEAD
-	"version": "1.1.3",
-=======
 	"version": "1.2.0",
->>>>>>> 958c069d
 	"description": "Adds missing features to the file explorer.",
 	"main": "main.js",
 	"scripts": {
@@ -26,10 +22,7 @@
 		"typescript": "4.7.4"
 	},
 	"dependencies": {
-<<<<<<< HEAD
-=======
 		"ignore": "^6.0.2",
->>>>>>> 958c069d
 		"open": "^8.2.1"
 	}
 }